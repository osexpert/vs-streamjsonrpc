trigger:
  branches:
    include:
    - master
    - 'v*'
    - 'validate/*'
  paths:
    exclude:
    - doc/
    - '*.md'
    - .vscode/

variables:
  TreatWarningsAsErrors: true
  UpdateXlfOnBuild: false # force build breaks if xlf files aren't updated on dev box with resx changes
  DOTNET_SKIP_FIRST_TIME_EXPERIENCE: true
  BuildConfiguration: Release
  BuildPlatform: Any CPU
  codecov_token: 9a7c2ba3-0a4b-4479-96e8-3bfd01a982f6
  NUGET_PACKAGES: $(Agent.TempDirectory)/.nuget/packages

jobs:
- template: azure-pipelines/build.yml
<<<<<<< HEAD
- template: azure-pipelines/richnav.yml
=======
  parameters:
    SignType:
    ShouldSkipOptimize:
>>>>>>> 602a58c1
<|MERGE_RESOLUTION|>--- conflicted
+++ resolved
@@ -21,10 +21,7 @@
 
 jobs:
 - template: azure-pipelines/build.yml
-<<<<<<< HEAD
-- template: azure-pipelines/richnav.yml
-=======
   parameters:
     SignType:
     ShouldSkipOptimize:
->>>>>>> 602a58c1
+- template: azure-pipelines/richnav.yml