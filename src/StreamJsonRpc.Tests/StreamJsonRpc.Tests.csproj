﻿<Project Sdk="Microsoft.NET.Sdk">
  <PropertyGroup>
    <TargetFrameworks>net461;netcoreapp1.0;netcoreapp2.0;netcoreapp2.1</TargetFrameworks>
    <GenerateDocumentationFile>true</GenerateDocumentationFile>
    <CodeAnalysisRuleSet>StreamJsonRpc.Tests.ruleset</CodeAnalysisRuleSet>
    <RootNamespace />
    <NoWarn>$(NoWarn);CS1591</NoWarn>
    <IsPackable>false</IsPackable>
    <AutoGenerateBindingRedirects>true</AutoGenerateBindingRedirects>
    <GenerateBindingRedirectsOutputType>true</GenerateBindingRedirectsOutputType>

    <AutoGenerateBindingRedirects>true</AutoGenerateBindingRedirects>
    <GenerateBindingRedirectsOutputType>true</GenerateBindingRedirectsOutputType>

<<<<<<< HEAD
    <!-- VS2017 Test Explorer test navigation and callstack links don't work with portable PDBs yet. -->
    <DebugType>Full</DebugType>

    <AspNetCoreHost Condition=" '$(TargetFramework)' != 'netcoreapp1.0' ">true</AspNetCoreHost>
=======
    <AspNetCoreHost Condition=" '$(TargetFramework)' == 'netcoreapp2.0' or '$(TargetFramework)' == 'net461' ">true</AspNetCoreHost>
>>>>>>> d5f608fa
    <DefineConstants Condition=" '$(AspNetCoreHost)' == 'true' ">$(DefineConstants);ASPNETCORE</DefineConstants>
  </PropertyGroup>
  <ItemGroup>
    <EmbeddedResource Update="Resources.resx">
      <Generator>ResXFileCodeGenerator</Generator>
      <LastGenOutput>Resources.Designer.cs</LastGenOutput>
    </EmbeddedResource>
  </ItemGroup>
  <ItemGroup>
    <Compile Update="Resources.Designer.cs">
      <DesignTime>True</DesignTime>
      <AutoGen>True</AutoGen>
      <DependentUpon>Resources.resx</DependentUpon>
    </Compile>
  </ItemGroup>
  <ItemGroup>
    <AdditionalFiles Include="..\stylecop.json" />
  </ItemGroup>
  <ItemGroup>
    <ProjectReference Include="..\StreamJsonRpc\StreamJsonRpc.csproj" />
  </ItemGroup>
  <ItemGroup>
    <PackageReference Include="System.IO.Pipes" Version="4.0.0" />
    <PackageReference Include="OpenCover" Version="4.6.519" />
    <PackageReference Include="MicroBuild.NonShipping" Version="$(MicroBuildPackageVersion)" PrivateAssets="all" />
    <PackageReference Include="System.Collections.Immutable" Version="1.4.0" />
    <PackageReference Include="xunit" Version="2.2.0" />
    <PackageReference Include="xunit.runner.visualstudio" Version="2.3.1" />
    <PackageReference Include="xunit.combinatorial" Version="1.2.7" />
    <PackageReference Include="Microsoft.NET.Test.Sdk" Version="15.0.0" />
    <PackageReference Include="xunit.skippablefact" Version="1.3.3" />
    <PackageReference Include="Microsoft.VisualStudio.Validation" Version="15.3.32" />
    <PackageReference Include="System.ValueTuple" Version="4.5.0" />
    <PackageReference Include="MessagePack" Version="1.7.3.4" />
    <PackageReference Include="MessagePackAnalyzer" Version="1.6.0" PrivateAssets="all" />
  </ItemGroup>
  <ItemGroup Condition=" '$(AspNetCoreHost)' == 'true' ">
    <PackageReference Include="Microsoft.AspNetCore.TestHost" Version="2.0.2" />
    <PackageReference Include="Microsoft.AspNetCore" Version="2.0.2" />
  </ItemGroup>
  <ItemGroup>
    <Reference Include="Microsoft.CSharp" />
  </ItemGroup>
  <ItemGroup>
    <Service Include="{82a7f48d-3b50-4b1e-b82e-3ada8210c358}" />
  </ItemGroup>
</Project><|MERGE_RESOLUTION|>--- conflicted
+++ resolved
@@ -12,14 +12,7 @@
     <AutoGenerateBindingRedirects>true</AutoGenerateBindingRedirects>
     <GenerateBindingRedirectsOutputType>true</GenerateBindingRedirectsOutputType>
 
-<<<<<<< HEAD
-    <!-- VS2017 Test Explorer test navigation and callstack links don't work with portable PDBs yet. -->
-    <DebugType>Full</DebugType>
-
     <AspNetCoreHost Condition=" '$(TargetFramework)' != 'netcoreapp1.0' ">true</AspNetCoreHost>
-=======
-    <AspNetCoreHost Condition=" '$(TargetFramework)' == 'netcoreapp2.0' or '$(TargetFramework)' == 'net461' ">true</AspNetCoreHost>
->>>>>>> d5f608fa
     <DefineConstants Condition=" '$(AspNetCoreHost)' == 'true' ">$(DefineConstants);ASPNETCORE</DefineConstants>
   </PropertyGroup>
   <ItemGroup>
