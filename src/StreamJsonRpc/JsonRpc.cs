--- conflicted
+++ resolved
@@ -1158,7 +1158,6 @@
             {
                 if (response is JsonRpcError error)
                 {
-<<<<<<< HEAD
                     throw CreateExceptionFromRpcError(error, request.Method);
                 }
                 else if (response is JsonRpcResult result)
@@ -1168,28 +1167,222 @@
                 else
                 {
                     throw new InvalidOperationException(string.Format(CultureInfo.InvariantCulture, Resources.ResponseUnexpectedFormat, JsonConvert.SerializeObject(response)));
-=======
+                }
+            }
+            else
+            {
+                return default;
+            }
+        }
+
+        /// <summary>
+        /// Creates a dictionary which maps a request method name to its clr method name via <see cref="JsonRpcMethodAttribute" /> value.
+        /// </summary>
+        /// <param name="target">Object to reflect over and analyze its methods.</param>
+        /// <param name="options">The options that apply for this target object.</param>
+        /// <returns>Dictionary which maps a request method name to its clr method name.</returns>
+        private static Dictionary<string, List<MethodSignatureAndTarget>> GetRequestMethodToClrMethodMap(object target, JsonRpcTargetOptions options)
+        {
+            Requires.NotNull(target, nameof(target));
+            Requires.NotNull(options, nameof(options));
+
+            var clrMethodToRequestMethodMap = new Dictionary<string, string>(StringComparer.Ordinal);
+            var requestMethodToClrMethodNameMap = new Dictionary<string, string>(StringComparer.Ordinal);
+            var requestMethodToDelegateMap = new Dictionary<string, List<MethodSignatureAndTarget>>(StringComparer.Ordinal);
+            var candidateAliases = new Dictionary<string, string>(StringComparer.Ordinal);
+
+            var mapping = new MethodNameMap(target.GetType().GetTypeInfo());
+
+            for (TypeInfo t = target.GetType().GetTypeInfo(); t != null && t != typeof(object).GetTypeInfo(); t = t.BaseType?.GetTypeInfo())
+            {
+                // As we enumerate methods, skip accessor methods
+                foreach (MethodInfo method in t.DeclaredMethods.Where(m => !m.IsSpecialName))
+                {
+                    if (!options.AllowNonPublicInvocation && !method.IsPublic)
+                    {
+                        continue;
+                    }
+
+                    var requestName = mapping.GetRpcMethodName(method);
+
+                    if (!requestMethodToDelegateMap.TryGetValue(requestName, out var methodTargetList))
+                    {
+                        methodTargetList = new List<MethodSignatureAndTarget>();
+                        requestMethodToDelegateMap.Add(requestName, methodTargetList);
+                    }
+
+                    // Verify that all overloads of this CLR method also claim the same request method name.
+                    if (clrMethodToRequestMethodMap.TryGetValue(method.Name, out string previousRequestNameUse))
+                    {
+                        if (!string.Equals(previousRequestNameUse, requestName, StringComparison.Ordinal))
+                        {
+                            Requires.Fail(Resources.ConflictingMethodNameAttribute, method.Name, nameof(JsonRpcMethodAttribute), nameof(JsonRpcMethodAttribute.Name));
+                        }
+                    }
+                    else
+                    {
+                        clrMethodToRequestMethodMap.Add(method.Name, requestName);
+                    }
+
+                    // Verify that all CLR methods that want to use this request method name are overloads of each other.
+                    if (requestMethodToClrMethodNameMap.TryGetValue(requestName, out string previousClrNameUse))
+                    {
+                        if (!string.Equals(method.Name, previousClrNameUse, StringComparison.Ordinal))
+                        {
+                            Requires.Fail(Resources.ConflictingMethodAttributeValue, method.Name, previousClrNameUse, requestName);
+                        }
+                    }
+                    else
+                    {
+                        requestMethodToClrMethodNameMap.Add(requestName, method.Name);
+                    }
+
+                    // Skip this method if its signature matches one from a derived type we have already scanned.
+                    MethodSignatureAndTarget methodTarget = new MethodSignatureAndTarget(method, target);
+                    if (methodTargetList.Contains(methodTarget))
+                    {
+                        continue;
+                    }
+
+                    methodTargetList.Add(methodTarget);
+
+                    // If no explicit attribute has been applied, and the method ends with Async,
+                    // register a request method name that does not include Async as well.
+                    var attribute = mapping.FindAttribute(method);
+                    if (attribute == null && method.Name.EndsWith(ImpliedMethodNameAsyncSuffix, StringComparison.Ordinal))
+                    {
+                        string nonAsyncMethodName = method.Name.Substring(0, method.Name.Length - ImpliedMethodNameAsyncSuffix.Length);
+                        if (!candidateAliases.ContainsKey(nonAsyncMethodName))
+                        {
+                            candidateAliases.Add(nonAsyncMethodName, method.Name);
+                        }
+                    }
+                }
+            }
+
+            // Now that all methods have been discovered, add the candidate aliases
+            // if it would not introduce any collisions.
+            foreach (var candidateAlias in candidateAliases)
+            {
+                if (!requestMethodToClrMethodNameMap.ContainsKey(candidateAlias.Key))
+                {
+                    requestMethodToClrMethodNameMap.Add(candidateAlias.Key, candidateAlias.Value);
+                    requestMethodToDelegateMap[candidateAlias.Key] = requestMethodToDelegateMap[candidateAlias.Value].ToList();
+                }
+            }
+
+            return requestMethodToDelegateMap;
+        }
+
+        private static RemoteRpcException CreateExceptionFromRpcError(JsonRpcError response, string targetName)
+        {
+            Requires.NotNull(response, nameof(response));
+
+            switch (response.Error.Code)
+            {
+                case JsonRpcErrorCode.InvalidParams:
+                case JsonRpcErrorCode.MethodNotFound:
+                    return new RemoteMethodNotFoundException(response.Error.Message, targetName);
+
+                default:
+                    return new RemoteInvocationException(response.Error.Message, (int)response.Error.Code, response.Error.Data);
+            }
+        }
+
+        private static Exception StripExceptionToInnerException(Exception exception)
+        {
+            if (exception is TargetInvocationException || (exception is AggregateException && exception.InnerException != null))
+            {
+                // Never let the outer (TargetInvocationException) escape because the inner is the interesting one to the caller, the outer is due to
+                // the fact that we are using reflection.
+                return exception.InnerException;
+            }
+
+            return exception;
+        }
+
+        /// <summary>
+        /// Extracts the literal <see cref="Task{T}"/> type from the type hierarchy of a given type.
+        /// </summary>
+        /// <param name="taskTypeInfo">The original type of the value returned from an RPC-invoked method.</param>
+        /// <param name="taskOfTTypeInfo">Receives the <see cref="Task{T}"/> type that is a base type of <paramref name="taskTypeInfo"/>, if found.</param>
+        /// <returns><c>true</c> if <see cref="Task{T}"/> could be found in the type hierarchy; otherwise <c>false</c>.</returns>
+        private static bool TryGetTaskOfTOrValueTaskOfTType(TypeInfo taskTypeInfo, out TypeInfo taskOfTTypeInfo)
+        {
+            Requires.NotNull(taskTypeInfo, nameof(taskTypeInfo));
+
+            // Make sure we're prepared for Task<T>-derived types, by walking back up to the actual type in order to find the Result property.
+            while (taskTypeInfo != null)
+            {
+                if (IsTaskOfTOrValueTaskOfT(taskTypeInfo))
+                {
+                    taskOfTTypeInfo = taskTypeInfo;
+                    return true;
+                }
+
+                taskTypeInfo = taskTypeInfo.BaseType?.GetTypeInfo();
+            }
+
+            taskOfTTypeInfo = null;
+            return false;
+
+            bool IsTaskOfTOrValueTaskOfT(TypeInfo typeInfo) => typeInfo.IsGenericType && (typeInfo.GetGenericTypeDefinition() == typeof(Task<>) || typeInfo.GetGenericTypeDefinition() == typeof(ValueTask<>));
+        }
+
+        /// <summary>
+        /// Convert a <see cref="ValueTask"/> or <see cref="ValueTask{T}"/> into a <see cref="Task"/> if possible.
+        /// </summary>
+        /// <param name="result">The result from the RPC method invocation.</param>
+        /// <param name="task">Receives the converted <see cref="Task"/> object, if conversion was possible; otherwise <c>null</c>.</param>
+        /// <returns><c>true</c> if conversion succeeded; <c>false</c> otherwise.</returns>
+        private static bool TryGetTaskFromValueTask(object result, out Task task)
+        {
+            if (result is ValueTask resultingValueTask)
+            {
+                task = resultingValueTask.AsTask();
+                return true;
+            }
+
+            if (result != null)
+            {
+                TypeInfo resultTypeInfo = result.GetType().GetTypeInfo();
+                if (resultTypeInfo.IsGenericType && resultTypeInfo.GetGenericTypeDefinition() == typeof(ValueTask<>))
+                {
+                    task = (Task)resultTypeInfo.GetDeclaredMethod(nameof(ValueTask<int>.AsTask)).Invoke(result, Array.Empty<object>());
+                    return true;
+                }
+            }
+
+            task = null;
+            return false;
+        }
+
+        private async Task<JsonRpcMessage> InvokeCoreAsync(JsonRpcRequest request, CancellationToken cancellationToken)
+        {
+            Requires.NotNull(request, nameof(request));
+
+            try
+            {
+                using (var cts = CancellationTokenSource.CreateLinkedTokenSource(cancellationToken, this.DisconnectedToken))
+                {
                     if (!request.IsResponseExpected)
                     {
                         if (JsonRpcEventSource.Instance.IsEnabled(System.Diagnostics.Tracing.EventLevel.Verbose, System.Diagnostics.Tracing.EventKeywords.None))
                         {
-                            JsonRpcEventSource.Instance.SendingNotification(targetName, JsonRpcEventSource.GetArgumentsString(arguments));
+                            JsonRpcEventSource.Instance.SendingNotification(request.Method, JsonRpcEventSource.GetArgumentsString(request.Arguments));
                         }
 
                         await this.TransmitAsync(request, cts.Token).ConfigureAwait(false);
-
                         return default;
                     }
 
                     Verify.Operation(this.readLinesTask != null, Resources.InvalidBeforeListenHasStarted);
-                    var tcs = new TaskCompletionSource<TResult>();
-                    string responseDetails = string.Empty;
-
+                    var tcs = new TaskCompletionSource<JsonRpcMessage>();
                     Action<JsonRpcMessage> dispatcher = (response) =>
                     {
                         lock (this.dispatcherMapLock)
                         {
-                            this.resultDispatcherMap.Remove(id.Value);
+                            this.resultDispatcherMap.Remove((long)request.Id);
                         }
 
                         try
@@ -1198,12 +1391,12 @@
                             {
                                 if (this.TraceSource.Switch.ShouldTrace(TraceEventType.Warning))
                                 {
-                                    this.TraceSource.TraceEvent(TraceEventType.Warning, (int)TraceEvents.RequestAbandonedByRemote, "Aborting pending request \"{0}\" because the connection was lost.", id);
+                                    this.TraceSource.TraceEvent(TraceEventType.Warning, (int)TraceEvents.RequestAbandonedByRemote, "Aborting pending request \"{0}\" because the connection was lost.", request.Id);
                                 }
 
                                 if (JsonRpcEventSource.Instance.IsEnabled(System.Diagnostics.Tracing.EventLevel.Warning, System.Diagnostics.Tracing.EventKeywords.None))
                                 {
-                                    JsonRpcEventSource.Instance.ReceivedNoResponse(id.Value);
+                                    JsonRpcEventSource.Instance.ReceivedNoResponse((long)request.Id);
                                 }
 
                                 if (cancellationToken.IsCancellationRequested)
@@ -1220,7 +1413,7 @@
                             {
                                 if (JsonRpcEventSource.Instance.IsEnabled(System.Diagnostics.Tracing.EventLevel.Warning, System.Diagnostics.Tracing.EventKeywords.None))
                                 {
-                                    JsonRpcEventSource.Instance.ReceivedError(id.Value, error.Error.Code);
+                                    JsonRpcEventSource.Instance.ReceivedError((long)request.Id, error.Error.Code);
                                 }
 
                                 if (error.Error?.Code == JsonRpcErrorCode.RequestCanceled)
@@ -1229,17 +1422,17 @@
                                 }
                                 else
                                 {
-                                    tcs.TrySetException(CreateExceptionFromRpcError(error, targetName));
+                                    tcs.SetResult(response);
                                 }
                             }
-                            else if (response is JsonRpcResult result)
+                            else
                             {
                                 if (JsonRpcEventSource.Instance.IsEnabled(System.Diagnostics.Tracing.EventLevel.Informational, System.Diagnostics.Tracing.EventKeywords.None))
                                 {
-                                    JsonRpcEventSource.Instance.ReceivedResult(id.Value);
+                                    JsonRpcEventSource.Instance.ReceivedResult((long)request.Id);
                                 }
 
-                                tcs.TrySetResult(result.GetResult<TResult>());
+                                tcs.SetResult(response);
                             }
                         }
                         catch (Exception ex)
@@ -1251,291 +1444,16 @@
                     var callData = new OutstandingCallData(tcs, dispatcher);
                     lock (this.dispatcherMapLock)
                     {
-                        this.resultDispatcherMap.Add(id.Value, callData);
+                        this.resultDispatcherMap.Add((long)request.Id, callData);
                     }
 
                     try
                     {
                         if (JsonRpcEventSource.Instance.IsEnabled(System.Diagnostics.Tracing.EventLevel.Verbose, System.Diagnostics.Tracing.EventKeywords.None))
                         {
-                            JsonRpcEventSource.Instance.SendingRequest(id.Value, targetName, JsonRpcEventSource.GetArgumentsString(arguments));
-                        }
-
-                        await this.TransmitAsync(request, cts.Token).ConfigureAwait(false);
-                    }
-                    catch
-                    {
-                        // Since we aren't expecting a response to this request, clear out our memory of it to avoid a memory leak.
-                        lock (this.dispatcherMapLock)
-                        {
-                            this.resultDispatcherMap.Remove(id.Value);
-                        }
-
-                        throw;
-                    }
-
-                    // Arrange for sending a cancellation message if canceled while we're waiting for a response.
-                    using (cancellationToken.Register(this.cancelPendingOutboundRequestAction, id.Value, useSynchronizationContext: false))
-                    {
-                        // This task will be completed when the Response object comes back from the other end of the pipe
-                        return await tcs.Task.ConfigureAwait(false);
-                    }
->>>>>>> 71646bb8
-                }
-            }
-            else
-            {
-                return default;
-            }
-        }
-
-        /// <summary>
-        /// Creates a dictionary which maps a request method name to its clr method name via <see cref="JsonRpcMethodAttribute" /> value.
-        /// </summary>
-        /// <param name="target">Object to reflect over and analyze its methods.</param>
-        /// <param name="options">The options that apply for this target object.</param>
-        /// <returns>Dictionary which maps a request method name to its clr method name.</returns>
-        private static Dictionary<string, List<MethodSignatureAndTarget>> GetRequestMethodToClrMethodMap(object target, JsonRpcTargetOptions options)
-        {
-            Requires.NotNull(target, nameof(target));
-            Requires.NotNull(options, nameof(options));
-
-            var clrMethodToRequestMethodMap = new Dictionary<string, string>(StringComparer.Ordinal);
-            var requestMethodToClrMethodNameMap = new Dictionary<string, string>(StringComparer.Ordinal);
-            var requestMethodToDelegateMap = new Dictionary<string, List<MethodSignatureAndTarget>>(StringComparer.Ordinal);
-            var candidateAliases = new Dictionary<string, string>(StringComparer.Ordinal);
-
-            var mapping = new MethodNameMap(target.GetType().GetTypeInfo());
-
-            for (TypeInfo t = target.GetType().GetTypeInfo(); t != null && t != typeof(object).GetTypeInfo(); t = t.BaseType?.GetTypeInfo())
-            {
-                // As we enumerate methods, skip accessor methods
-                foreach (MethodInfo method in t.DeclaredMethods.Where(m => !m.IsSpecialName))
-                {
-                    if (!options.AllowNonPublicInvocation && !method.IsPublic)
-                    {
-                        continue;
-                    }
-
-                    var requestName = mapping.GetRpcMethodName(method);
-
-                    if (!requestMethodToDelegateMap.TryGetValue(requestName, out var methodTargetList))
-                    {
-                        methodTargetList = new List<MethodSignatureAndTarget>();
-                        requestMethodToDelegateMap.Add(requestName, methodTargetList);
-                    }
-
-                    // Verify that all overloads of this CLR method also claim the same request method name.
-                    if (clrMethodToRequestMethodMap.TryGetValue(method.Name, out string previousRequestNameUse))
-                    {
-                        if (!string.Equals(previousRequestNameUse, requestName, StringComparison.Ordinal))
-                        {
-                            Requires.Fail(Resources.ConflictingMethodNameAttribute, method.Name, nameof(JsonRpcMethodAttribute), nameof(JsonRpcMethodAttribute.Name));
-                        }
-                    }
-                    else
-                    {
-                        clrMethodToRequestMethodMap.Add(method.Name, requestName);
-                    }
-
-                    // Verify that all CLR methods that want to use this request method name are overloads of each other.
-                    if (requestMethodToClrMethodNameMap.TryGetValue(requestName, out string previousClrNameUse))
-                    {
-                        if (!string.Equals(method.Name, previousClrNameUse, StringComparison.Ordinal))
-                        {
-                            Requires.Fail(Resources.ConflictingMethodAttributeValue, method.Name, previousClrNameUse, requestName);
-                        }
-                    }
-                    else
-                    {
-                        requestMethodToClrMethodNameMap.Add(requestName, method.Name);
-                    }
-
-                    // Skip this method if its signature matches one from a derived type we have already scanned.
-                    MethodSignatureAndTarget methodTarget = new MethodSignatureAndTarget(method, target);
-                    if (methodTargetList.Contains(methodTarget))
-                    {
-                        continue;
-                    }
-
-                    methodTargetList.Add(methodTarget);
-
-                    // If no explicit attribute has been applied, and the method ends with Async,
-                    // register a request method name that does not include Async as well.
-                    var attribute = mapping.FindAttribute(method);
-                    if (attribute == null && method.Name.EndsWith(ImpliedMethodNameAsyncSuffix, StringComparison.Ordinal))
-                    {
-                        string nonAsyncMethodName = method.Name.Substring(0, method.Name.Length - ImpliedMethodNameAsyncSuffix.Length);
-                        if (!candidateAliases.ContainsKey(nonAsyncMethodName))
-                        {
-                            candidateAliases.Add(nonAsyncMethodName, method.Name);
-                        }
-                    }
-                }
-            }
-
-            // Now that all methods have been discovered, add the candidate aliases
-            // if it would not introduce any collisions.
-            foreach (var candidateAlias in candidateAliases)
-            {
-                if (!requestMethodToClrMethodNameMap.ContainsKey(candidateAlias.Key))
-                {
-                    requestMethodToClrMethodNameMap.Add(candidateAlias.Key, candidateAlias.Value);
-                    requestMethodToDelegateMap[candidateAlias.Key] = requestMethodToDelegateMap[candidateAlias.Value].ToList();
-                }
-            }
-
-            return requestMethodToDelegateMap;
-        }
-
-        private static RemoteRpcException CreateExceptionFromRpcError(JsonRpcError response, string targetName)
-        {
-            Requires.NotNull(response, nameof(response));
-
-            switch (response.Error.Code)
-            {
-                case JsonRpcErrorCode.InvalidParams:
-                case JsonRpcErrorCode.MethodNotFound:
-                    return new RemoteMethodNotFoundException(response.Error.Message, targetName);
-
-                default:
-                    return new RemoteInvocationException(response.Error.Message, (int)response.Error.Code, response.Error.Data);
-            }
-        }
-
-        private static Exception StripExceptionToInnerException(Exception exception)
-        {
-            if (exception is TargetInvocationException || (exception is AggregateException && exception.InnerException != null))
-            {
-                // Never let the outer (TargetInvocationException) escape because the inner is the interesting one to the caller, the outer is due to
-                // the fact that we are using reflection.
-                return exception.InnerException;
-            }
-
-            return exception;
-        }
-
-        /// <summary>
-        /// Extracts the literal <see cref="Task{T}"/> type from the type hierarchy of a given type.
-        /// </summary>
-        /// <param name="taskTypeInfo">The original type of the value returned from an RPC-invoked method.</param>
-        /// <param name="taskOfTTypeInfo">Receives the <see cref="Task{T}"/> type that is a base type of <paramref name="taskTypeInfo"/>, if found.</param>
-        /// <returns><c>true</c> if <see cref="Task{T}"/> could be found in the type hierarchy; otherwise <c>false</c>.</returns>
-        private static bool TryGetTaskOfTOrValueTaskOfTType(TypeInfo taskTypeInfo, out TypeInfo taskOfTTypeInfo)
-        {
-            Requires.NotNull(taskTypeInfo, nameof(taskTypeInfo));
-
-            // Make sure we're prepared for Task<T>-derived types, by walking back up to the actual type in order to find the Result property.
-            while (taskTypeInfo != null)
-            {
-                if (IsTaskOfTOrValueTaskOfT(taskTypeInfo))
-                {
-                    taskOfTTypeInfo = taskTypeInfo;
-                    return true;
-                }
-
-                taskTypeInfo = taskTypeInfo.BaseType?.GetTypeInfo();
-            }
-
-            taskOfTTypeInfo = null;
-            return false;
-
-            bool IsTaskOfTOrValueTaskOfT(TypeInfo typeInfo) => typeInfo.IsGenericType && (typeInfo.GetGenericTypeDefinition() == typeof(Task<>) || typeInfo.GetGenericTypeDefinition() == typeof(ValueTask<>));
-        }
-
-        /// <summary>
-        /// Convert a <see cref="ValueTask"/> or <see cref="ValueTask{T}"/> into a <see cref="Task"/> if possible.
-        /// </summary>
-        /// <param name="result">The result from the RPC method invocation.</param>
-        /// <param name="task">Receives the converted <see cref="Task"/> object, if conversion was possible; otherwise <c>null</c>.</param>
-        /// <returns><c>true</c> if conversion succeeded; <c>false</c> otherwise.</returns>
-        private static bool TryGetTaskFromValueTask(object result, out Task task)
-        {
-            if (result is ValueTask resultingValueTask)
-            {
-                task = resultingValueTask.AsTask();
-                return true;
-            }
-
-            if (result != null)
-            {
-                TypeInfo resultTypeInfo = result.GetType().GetTypeInfo();
-                if (resultTypeInfo.IsGenericType && resultTypeInfo.GetGenericTypeDefinition() == typeof(ValueTask<>))
-                {
-                    task = (Task)resultTypeInfo.GetDeclaredMethod(nameof(ValueTask<int>.AsTask)).Invoke(result, Array.Empty<object>());
-                    return true;
-                }
-            }
-
-            task = null;
-            return false;
-        }
-
-        private async Task<JsonRpcMessage> InvokeCoreAsync(JsonRpcRequest request, CancellationToken cancellationToken)
-        {
-            Requires.NotNull(request, nameof(request));
-
-            try
-            {
-                using (var cts = CancellationTokenSource.CreateLinkedTokenSource(cancellationToken, this.DisconnectedToken))
-                {
-                    if (!request.IsResponseExpected)
-                    {
-                        await this.TransmitAsync(request, cts.Token).ConfigureAwait(false);
-                        return default;
-                    }
-
-                    Verify.Operation(this.readLinesTask != null, Resources.InvalidBeforeListenHasStarted);
-                    var tcs = new TaskCompletionSource<JsonRpcMessage>();
-                    Action<JsonRpcMessage> dispatcher = (response) =>
-                    {
-                        lock (this.dispatcherMapLock)
-                        {
-                            this.resultDispatcherMap.Remove((long)request.Id);
-                        }
-
-                        try
-                        {
-                            if (response == null)
-                            {
-                                if (this.TraceSource.Switch.ShouldTrace(TraceEventType.Warning))
-                                {
-                                    this.TraceSource.TraceEvent(TraceEventType.Warning, (int)TraceEvents.RequestAbandonedByRemote, "Aborting pending request \"{0}\" because the connection was lost.", request.Id);
-                                }
-
-                                if (cancellationToken.IsCancellationRequested)
-                                {
-                                    // Consider lost connection to be result of task canceled and set state to canceled.
-                                    tcs.TrySetCanceled(cancellationToken);
-                                }
-                                else
-                                {
-                                    tcs.TrySetException(new ConnectionLostException());
-                                }
-                            }
-                            else if (response is JsonRpcError error && error.Error?.Code == JsonRpcErrorCode.RequestCanceled)
-                            {
-                                tcs.TrySetCanceled(cancellationToken.IsCancellationRequested ? cancellationToken : CancellationToken.None);
-                            }
-                            else
-                            {
-                                tcs.SetResult(response);
-                            }
-                        }
-                        catch (Exception ex)
-                        {
-                            tcs.TrySetException(ex);
-                        }
-                    };
-
-                    var callData = new OutstandingCallData(tcs, dispatcher);
-                    lock (this.dispatcherMapLock)
-                    {
-                        this.resultDispatcherMap.Add((long)request.Id, callData);
-                    }
-
-                    try
-                    {
+                            JsonRpcEventSource.Instance.SendingRequest((long)request.Id, request.Method, JsonRpcEventSource.GetArgumentsString(request.Arguments));
+                        }
+
                         await this.TransmitAsync(request, cts.Token).ConfigureAwait(false);
                     }
                     catch
@@ -1645,6 +1563,18 @@
                     if (this.TraceSource.Switch.ShouldTrace(TraceEventType.Information))
                     {
                         this.TraceSource.TraceEvent(TraceEventType.Information, (int)TraceEvents.LocalInvocation, "Invoking {0}", targetMethod);
+                    }
+
+                    if (JsonRpcEventSource.Instance.IsEnabled(System.Diagnostics.Tracing.EventLevel.Verbose, System.Diagnostics.Tracing.EventKeywords.None))
+                    {
+                        if (request.IsResponseExpected)
+                        {
+                            JsonRpcEventSource.Instance.ReceivedRequest(idAsLongIfPossible, request.Method, JsonRpcEventSource.GetArgumentsString(request.Arguments));
+                        }
+                        else
+                        {
+                            JsonRpcEventSource.Instance.ReceivedNotification(request.Method, JsonRpcEventSource.GetArgumentsString(request.Arguments));
+                        }
                     }
 
                     // Yield now so method invocation is async and we can proceed to handle other requests meanwhile.
@@ -1662,6 +1592,11 @@
 
                     if (!(result is Task resultingTask))
                     {
+                        if (JsonRpcEventSource.Instance.IsEnabled(System.Diagnostics.Tracing.EventLevel.Informational, System.Diagnostics.Tracing.EventKeywords.None))
+                        {
+                            JsonRpcEventSource.Instance.SendingResult(idAsLongIfPossible);
+                        }
+
                         return new JsonRpcResult
                         {
                             Id = request.Id,
@@ -1709,43 +1644,20 @@
                         //            when a single-threaded SynchronizationContext is applied.
                         await this.SynchronizationContextOrDefault;
 
-<<<<<<< HEAD
                         // Before we forward the request to the remote targets, we need to change the request ID so it gets a new ID in case we run into collisions.  For example,
                         // if origin issues a request destined for the remote target at the same time as a request issued by the relay to the remote target, their IDs could be mixed up.
                         // See InvokeRemoteTargetWithExistingId unit test for an example.
                         object previousId = request.Id;
-=======
-                if (JsonRpcEventSource.Instance.IsEnabled(System.Diagnostics.Tracing.EventLevel.Verbose, System.Diagnostics.Tracing.EventKeywords.None))
-                {
-                    if (request.IsResponseExpected)
-                    {
-                        JsonRpcEventSource.Instance.ReceivedRequest(idAsLongIfPossible, request.Method, JsonRpcEventSource.GetArgumentsString(request.Arguments));
-                    }
-                    else
-                    {
-                        JsonRpcEventSource.Instance.ReceivedNotification(request.Method, JsonRpcEventSource.GetArgumentsString(request.Arguments));
-                    }
-                }
-
-                // Yield now so method invocation is async and we can proceed to handle other requests meanwhile.
-                // IMPORTANT: This should be the first await in this async method,
-                //            and no other await should be between this one and actually invoking the target method.
-                //            This is crucial to the guarantee that method invocation order is preserved from client to server
-                //            when a single-threaded SynchronizationContext is applied.
-                await this.SynchronizationContextOrDefault;
-                object result = targetMethod.Invoke(cancellationToken);
->>>>>>> 71646bb8
 
                         JsonRpcMessage remoteResponse = null;
                         foreach (var remoteTarget in remoteRpcTargets)
                         {
                             if (request.IsResponseExpected)
                             {
-                                long id = Interlocked.Increment(ref remoteTarget.nextId);
-                                request.Id = id;
+                                long substituteId = Interlocked.Increment(ref remoteTarget.nextId);
+                                request.Id = substituteId;
                             }
 
-<<<<<<< HEAD
                             CancellationToken token = request.IsResponseExpected ? localMethodCancellationSource.Token : CancellationToken.None;
                             remoteResponse = await remoteTarget.InvokeCoreAsync(request, token).ConfigureAwait(false);
 
@@ -1774,16 +1686,6 @@
                     }
 
                     if (targetMethod == null)
-=======
-                if (!(result is Task resultingTask))
-                {
-                    if (JsonRpcEventSource.Instance.IsEnabled(System.Diagnostics.Tracing.EventLevel.Informational, System.Diagnostics.Tracing.EventKeywords.None))
-                    {
-                        JsonRpcEventSource.Instance.SendingResult(idAsLongIfPossible);
-                    }
-
-                    return new JsonRpcResult
->>>>>>> 71646bb8
                     {
                         if (this.TraceSource.Switch.ShouldTrace(TraceEventType.Warning))
                         {
