--- conflicted
+++ resolved
@@ -43,12 +43,8 @@
     <PackageReference Include="Microsoft.VisualStudio.Threading.Analyzers" Version="15.3.20" PrivateAssets="all" />
     <PackageReference Include="Newtonsoft.Json" Version="6.0.6" Condition=" '$(TargetFramework)' == 'net45' " />
     <PackageReference Include="Newtonsoft.Json" Version="9.0.1" Condition=" '$(TargetFramework)' != 'net45' " />
-<<<<<<< HEAD
     <PackageReference Include="System.Net.Http" Version="4.3.3" />
-    <PackageReference Include="PdbGit" Version="3.0.41" PrivateAssets="all" />
-=======
     <PackageReference Include="GitLink" Version="3.2.0-unstable0014" PrivateAssets="all" />
->>>>>>> 3a8b988e
     <PackageReference Include="MSBuild.SDK.Extras" Version="1.0.6" PrivateAssets="all" />
     <PackageReference Include="Roslyn.Diagnostics.Analyzers" Version="1.2.0-beta2" PrivateAssets="all" />
   </ItemGroup>
