--- conflicted
+++ resolved
@@ -281,26 +281,24 @@
   <data name="ParameterObjectsNotSupportedInJsonRpc10" xml:space="preserve">
     <value>JSON-RPC 1.0 does not support named arguments (parameters passed within an object). Use positional arguments (parameter arrays) or set protocol version to 2.0.</value>
   </data>
-<<<<<<< HEAD
+  <data name="FindIProgressOfTError" xml:space="preserve">
+    <value>Unable to cast given Type to IProgress&lt;T&gt;</value>
+  </data>
+  <data name="FormatterAlreadyInUseError" xml:space="preserve">
+    <value>This formatter already belongs to another JsonRpc instance. Create a new instance of this formatter for each new JsonRpc instance.</value>
+  </data>
+  <data name="ProgressObjectInResponseOrNotificationError" xml:space="preserve">
+    <value>IProgress&lt;T&gt; objects should not be part of any response or notification.</value>
+  </data>
+  <data name="ErrorWritingJsonRpcMessage" xml:space="preserve">
+    <value>Error writing JSON RPC Message: {0}: {1}</value>
+    <comment>{0} is the exception type, {1} is the exception message.</comment>
+  </data>
   <data name="RelayAlreadySet" xml:space="preserve">
     <value>Relay connection has already been established.</value>
   </data>
   <data name="ResponseUnexpectedFormat" xml:space="preserve">
     <value>Response is in an unexpected format.  Only error and result are supported: {0}</value>
     <comment>{0} is the response message.</comment>
-=======
-  <data name="FindIProgressOfTError" xml:space="preserve">
-    <value>Unable to cast given Type to IProgress&lt;T&gt;</value>
-  </data>
-  <data name="FormatterAlreadyInUseError" xml:space="preserve">
-    <value>This formatter already belongs to another JsonRpc instance. Create a new instance of this formatter for each new JsonRpc instance.</value>
-  </data>
-  <data name="ProgressObjectInResponseOrNotificationError" xml:space="preserve">
-    <value>IProgress&lt;T&gt; objects should not be part of any response or notification.</value>
-  </data>
-  <data name="ErrorWritingJsonRpcMessage" xml:space="preserve">
-    <value>Error writing JSON RPC Message: {0}: {1}</value>
-    <comment>{0} is the exception type, {1} is the exception message.</comment>
->>>>>>> 71646bb8
   </data>
 </root>