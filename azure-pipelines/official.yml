trigger:
  branches:
    include:
    - master
    - 'v*'
    - 'validate/*'
  paths:
    exclude:
    - doc/
    - '*.md'
    - .vscode/

parameters:
- name: SignType
  displayName: Sign type
  type: string
  default: Test
  values: [ 'Test', 'Real' ]
- name: ShouldSkipOptimize
  displayName: Skip OptProf optimization
  type: boolean
  default: false

variables:
  TreatWarningsAsErrors: true
  UpdateXlfOnBuild: false # force build breaks if xlf files aren't updated on dev box with resx changes
  DOTNET_SKIP_FIRST_TIME_EXPERIENCE: true
  BuildConfiguration: Release
  BuildPlatform: Any CPU
  push_to_ci: true
  NUGET_PACKAGES: $(Agent.TempDirectory)/.nuget/packages

jobs:
<<<<<<< HEAD
- template: build.yml
  parameters:
    windowsPool: VSEng-MicroBuildVS2019
=======
- job: Windows
  pool: VSEng-MicroBuildVS2017
  steps:
  - template: build.yml
    parameters:
      SignType: ${{ parameters.SignType }}
      ShouldSkipOptimize: ${{ parameters.ShouldSkipOptimize }}
>>>>>>> fdc32c9b
<|MERGE_RESOLUTION|>--- conflicted
+++ resolved
@@ -31,16 +31,8 @@
   NUGET_PACKAGES: $(Agent.TempDirectory)/.nuget/packages
 
 jobs:
-<<<<<<< HEAD
 - template: build.yml
   parameters:
     windowsPool: VSEng-MicroBuildVS2019
-=======
-- job: Windows
-  pool: VSEng-MicroBuildVS2017
-  steps:
-  - template: build.yml
-    parameters:
-      SignType: ${{ parameters.SignType }}
-      ShouldSkipOptimize: ${{ parameters.ShouldSkipOptimize }}
->>>>>>> fdc32c9b
+    SignType: ${{ parameters.SignType }}
+    ShouldSkipOptimize: ${{ parameters.ShouldSkipOptimize }}